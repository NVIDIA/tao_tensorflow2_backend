--- conflicted
+++ resolved
@@ -124,12 +124,7 @@
         cfg['eval']['eval_dataset_path'],
         target_size=(image_height, image_width),
         color_mode=color_mode,
-<<<<<<< HEAD
-        batch_size=cfg['eval_config']['batch_size'],
-        classes=class_names,
-=======
         batch_size=cfg['eval']['batch_size'],
->>>>>>> 7788207d
         class_mode='categorical',
         interpolation=interpolation,
         shuffle=False)
