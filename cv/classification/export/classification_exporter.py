--- conflicted
+++ resolved
@@ -37,19 +37,11 @@
             key (str): Key to load the model.
         """
         self.config = config
-<<<<<<< HEAD
-        if config.export_config.data_type == "int8":
-            self._dtype = trt.DataType.INT8
-        elif config.export_config.data_type == "fp16":
-            self._dtype = trt.DataType.HALF
-        elif config.export_config.data_type == "fp32":
-=======
         if config.export.dtype == "int8":
             self._dtype = trt.DataType.INT8
         elif config.export.dtype == "fp16":
             self._dtype = trt.DataType.HALF
         elif config.export.dtype == "fp32":
->>>>>>> 7788207d
             self._dtype = trt.DataType.FLOAT
         else:
             raise ValueError("Unsupported data type: %s" % self._dtype)
@@ -167,13 +159,8 @@
             trt_engine = builder.build_engine(network, config)  # build_serialized_network
             if not trt_engine:
                 logger.info("TensorRT engine failed.")
-<<<<<<< HEAD
-            if self.config.export_config.save_engine:
-                engine_path = self.config.export_config.output_path + f'.{self.config.export_config.data_type}.engine'
-=======
             if self.config.export.save_engine:
                 engine_path = self.config.export.output_path + f'.{self.config.export.dtype}.engine'
->>>>>>> 7788207d
                 with open(engine_path, "wb") as engine_file:
                     engine_file.write(trt_engine.serialize())
 
